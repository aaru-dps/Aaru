--- conflicted
+++ resolved
@@ -12,11 +12,7 @@
     <EnableDefaultCompileItems>false</EnableDefaultCompileItems>
     <TargetFramework>net461</TargetFramework>
     <GenerateAssemblyInfo>true</GenerateAssemblyInfo>
-<<<<<<< HEAD
-    <Version>4.5.1.1692</Version>
-=======
-    <Version>4.5.99.1663</Version>
->>>>>>> 68309fc4
+    <Version>4.5.99.1693</Version>
     <Company>Claunia.com</Company>
     <Copyright>Copyright © 2011-2018 Natalia Portillo</Copyright>
     <Product>The Disc Image Chef</Product>
